from typing import Sequence, Tuple, Union, NamedTuple
import inspect
from enum import Enum

import numpy as np
import pandas as pd

from .interface import csv_series
from .utils import Series, Instance, ORIENTATION, extract_dims, split_floats, zip_equal, contains_info, collect
from .exceptions import *

__all__ = [
    'get_tag', 'get_common_tag',
    'get_orientation_matrix', 'get_slice_plane', 'get_slices_plane', 'Plane', 'order_series',
    'get_slice_orientation', 'get_slices_orientation', 'SlicesOrientation',
<<<<<<< HEAD
    'get_slice_locations', 'locations_to_spacing', 'get_slice_spacing', 'get_pixel_spacing', 'get_voxel_spacing', 'get_image_position_patient',
    # deprecated
    'get_axes_permutation', 'get_flipped_axes', 'get_image_plane', 
    'restore_orientation_matrix'
=======
    'get_slice_locations', 'locations_to_spacing', 'get_slice_spacing', 'get_pixel_spacing', 'get_voxel_spacing',
    # depcrecated
    'get_axes_permutation', 'get_flipped_axes', 'get_image_plane',
    'get_image_position_patient', 'restore_orientation_matrix'
>>>>>>> bf205120
]


class Plane(Enum):
    Sagittal, Coronal, Axial = 0, 1, 2


class SlicesOrientation(NamedTuple):
    transpose: bool
    flip_axes: tuple


def get_tag(instance: Instance, tag, default=inspect.Parameter.empty):
    try:
        return getattr(instance, tag)
    except AttributeError as e:
        if default == inspect.Parameter.empty:
            raise TagMissingError(tag) from e
        else:
            return default


def get_common_tag(series: Series, tag, default=inspect.Parameter.empty):
    try:
        try:
            unique_values = {get_tag(i, tag) for i in series}
        except TypeError:
            raise TagTypeError('Unhashable tags are not supported.')

        if len(unique_values) > 1:
            raise ConsistencyError(f'{tag} varies across instances.')

        value, = unique_values
        return value

    except (TagMissingError, TagTypeError, ConsistencyError):
        if default == inspect.Parameter.empty:
            raise
        else:
            return default


def _get_image_position_patient(instance: Instance):
    return np.array(list(map(float, get_tag(instance, 'ImagePositionPatient'))))


@csv_series
def get_image_position_patient(series: Series):
    """Returns ImagePositionPatient stacked into array."""
    return np.stack(list(map(_get_image_position_patient, series)))


def _get_image_orientation_patient(instance: Instance):
    return np.array(list(map(float, get_tag(instance, 'ImageOrientationPatient'))))


def _get_orientation_matrix(instance: Instance):
    row, col = _get_image_orientation_patient(instance).reshape(2, 3)
    return np.stack([row, col, np.cross(row, col)])


@csv_series
def get_orientation_matrix(series: Series) -> np.ndarray:
    """
    Returns a 3 x 3 orthogonal transition matrix from the image-based basis to the patient-based basis.
    Rows are coordinates of image-based basis vectors in the patient-based basis, while columns are
    coordinates of patient-based basis vectors in the image-based basis vectors.
    """
    om = _get_orientation_matrix(series[0])
    if not np.all([np.allclose(om, _get_orientation_matrix(i)) for i in series]):
        raise ConsistencyError('Orientation matrix varies across slices.')

    return om


def _get_image_planes(orientation_matrix):
    return tuple(Plane(i) for i in np.argmax(np.abs(orientation_matrix), axis=1))


def get_slice_plane(instance: Instance) -> Plane:
    return _get_image_planes(_get_orientation_matrix(instance))[2]


@csv_series
def get_slices_plane(series: Series) -> Plane:
    unique_planes = set(map(get_slice_plane, series))
    if len(unique_planes) > 1:
        raise ConsistencyError('Slice plane varies across slices.')

    plane, = unique_planes
    return plane


def get_slice_orientation(instance: Instance) -> SlicesOrientation:
    om = _get_orientation_matrix(instance)
    planes = _get_image_planes(om)

    if set(planes) != {Plane.Sagittal, Plane.Coronal, Plane.Axial}:
        raise ValueError('Main image planes cannot be treated as saggital, coronal and axial.')

    if planes[2] != Plane.Axial:
        raise NotImplementedError('We do not know what is normal orientation for non-axial slice.')

    transpose = planes[0] == Plane.Coronal
    if transpose:
        om = om[[1, 0, 2]]

    flip_axes = []
    if om[1, 1] < 0:
        flip_axes.append(0)
    if om[0, 0] < 0:
        flip_axes.append(1)

    return SlicesOrientation(transpose=transpose, flip_axes=tuple(flip_axes))


@csv_series
def get_slices_orientation(series: Series) -> SlicesOrientation:
    orientations = set(map(get_slice_orientation, series))
    if len(orientations) > 1:
        raise ConsistencyError('Slice orientation varies across slices.')

    orientation, = orientations
    return orientation


@csv_series
def order_series(series: Series, decreasing=True) -> Series:
    index = get_slices_plane(series).value
    return sorted(series, key=lambda s: _get_image_position_patient(s)[index], reverse=decreasing)


@csv_series
def get_slice_locations(series: Series) -> np.ndarray:
    """
    Computes slices location from ImagePositionPatient. 
    WARNING: the order of slice locations can be both increasing or decreasing for ordered series 
    (see order_series).
    """
    om = get_orientation_matrix(series)
    return np.array([_get_image_position_patient(i) @ om[-1] for i in series])


@csv_series
def _get_slices_deltas(series: Series) -> np.ndarray:
    """Returns distances between slices."""
    slice_locations = get_slice_locations(series)
    deltas = np.abs(np.diff(sorted(slice_locations)))
    return deltas


@csv_series
def get_slice_spacing(series: Series, max_delta: float = 0.1, errors: bool = True) -> float:
    """
    Returns constant distance between slices of a series.
    If the series doesn't have constant spacing - raises ValueError if ``errors`` is True,
    returns ``np.nan`` otherwise.
    """
    try:
        locations = get_slice_locations(series)
    except ConsistencyError:
        if errors:
            raise
        return np.nan

    return locations_to_spacing(sorted(locations), max_delta, errors)


def locations_to_spacing(locations: Sequence[float], max_delta: float = 0.1, errors: bool = True):
    def throw(err):
        if errors:
            raise err
        return np.nan

    if len(locations) <= 1:
        return throw(ValueError('Need at least 2 locations to calculate spacing.'))

    deltas = np.diff(locations)
    if len(np.unique(np.sign(deltas))) != 1:
        return throw(ConsistencyError('The locations are not strictly monotonic.'))

    deltas = np.abs(deltas)
    min_, max_ = deltas.min(), deltas.max()
    diff = max_ - min_
    if diff > max_delta:
        return throw(ConsistencyError(f'Non-constant spacing, ranging from {min_} to {max_} (delta: {diff}).'))

    return deltas.mean()


@csv_series
def get_pixel_spacing(series: Series) -> Tuple[float, float]:
    """Returns pixel spacing (two numbers) in mm."""
    pixel_spacings = np.stack([s.PixelSpacing for s in series])
    if (pixel_spacings.max(axis=0) - pixel_spacings.min(axis=0)).max() > 0.01:
        raise ConsistencyError('Pixel spacing varies across slices.')
    return pixel_spacings[0]


@csv_series
def get_voxel_spacing(series: Series):
    """Returns voxel spacing: pixel spacing and distance between slices' centers."""
    dx, dy = get_pixel_spacing(series)
    dz = get_slice_spacing(series)
    return dx, dy, dz


@csv_series
def get_image_size(series: Series):
    rows = get_common_tag(series, 'Rows')
    columns = get_common_tag(series, 'Columns')
    slices = len(series)
    return rows, columns, slices


# ------------------ DEPRECATED ------------------------


get_image_plane = np.deprecate(get_slices_plane, old_name='get_image_plane')
get_xyz_spacing = np.deprecate(get_voxel_spacing, old_name='get_xyz_spacing')


@np.deprecate
def get_axes_permutation(row: pd.Series):
    return np.abs(get_orientation_matrix(row)).argmax(axis=0)


@np.deprecate
@csv_series
@collect
def get_flipped_axes(series: Series):
    m = get_orientation_matrix(series)
    for axis, j in enumerate(np.abs(m).argmax(axis=1)[:2]):
        if m[axis, j] < 0:
            yield axis


@np.deprecate
def order_slice_locations(dicom_metadata: pd.Series):
    locations = split_floats(dicom_metadata.SliceLocations)
    if np.any([np.isnan(loc) for loc in locations]):
        raise ValueError("Some SliceLocations are missing")
    # Do not put `restore_slice_location` here,
    # since `should_flip` has unexpected behaviour in that case.
    return np.array(sorted(zip_equal(
        split_floats(dicom_metadata.InstanceNumbers),
        locations
    ))).T


# TODO: something must return transpose order, so we can apply it to all important metadata
# TODO: take PatientPosition into account
# def transpose_series(series: Series, plane: Union[Plane, int] = Plane.Axial):
#     pass


# TODO: rewrite based on deployment code, specifically use transpose based on Plane
@np.deprecate
def normalize_orientation(image: np.ndarray, row: pd.Series):
    """
    Transposes and flips the ``image`` to standard (Coronal, Sagittal, Axial) orientation.

    Warnings
    --------
    Changing image orientation. New image orientation will not coincide with metadata!
    """

    if not contains_info(row, *ORIENTATION):
        raise ValueError('There is no enough metadata to standardize the image orientation.')

    if np.isnan(get_orientation_matrix(row)).any():
        raise ValueError('There is no enough metadata to standardize the image orientation.')

    image = np.flip(image, axis=get_flipped_axes(row))
    return image.transpose(*get_axes_permutation(row))


# TODO: legacy?
def restore_orientation_matrix(metadata: Union[pd.Series, pd.DataFrame]):
    """
    Fills nan values (if possible) in ``metadata``'s ImageOrientationPatient* rows.

    Required columns: ImageOrientationPatient[0-5]

    Notes
    -----
    The input dataframe will be mutated.
    """

    def restore(vector):
        null = pd.isnull(vector)
        if null.any() and not null.all():
            length = 1 - (vector[~null] ** 2).sum()
            vector = vector.copy()
            vector[null] = length / np.sqrt(null.sum())

        return vector

    coords = np.moveaxis(metadata[ORIENTATION].astype(float).values.reshape(-1, 2, 3), 1, 0)
    result = np.concatenate([restore(x) for x in coords], axis=1)

    if metadata.ndim == 1:
        result = extract_dims(result)

    metadata[ORIENTATION] = result
    return metadata<|MERGE_RESOLUTION|>--- conflicted
+++ resolved
@@ -13,17 +13,10 @@
     'get_tag', 'get_common_tag',
     'get_orientation_matrix', 'get_slice_plane', 'get_slices_plane', 'Plane', 'order_series',
     'get_slice_orientation', 'get_slices_orientation', 'SlicesOrientation',
-<<<<<<< HEAD
     'get_slice_locations', 'locations_to_spacing', 'get_slice_spacing', 'get_pixel_spacing', 'get_voxel_spacing', 'get_image_position_patient',
     # deprecated
     'get_axes_permutation', 'get_flipped_axes', 'get_image_plane', 
     'restore_orientation_matrix'
-=======
-    'get_slice_locations', 'locations_to_spacing', 'get_slice_spacing', 'get_pixel_spacing', 'get_voxel_spacing',
-    # depcrecated
-    'get_axes_permutation', 'get_flipped_axes', 'get_image_plane',
-    'get_image_position_patient', 'restore_orientation_matrix'
->>>>>>> bf205120
 ]
 
 
